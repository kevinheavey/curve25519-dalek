// -*- mode: rust; -*-
//
// This file is part of curve25519-dalek.
// Copyright (c) 2016-2017 Isis Lovecruft, Henry de Valence
// Portions Copyright 2017 Brian Smith
// See LICENSE for licensing information.
//
// Authors:
// - Isis Agora Lovecruft <isis@patternsinthevoid.net>
// - Henry de Valence <hdevalence@hdevalence.ca>
// - Brian Smith <brian@briansmith.org>

//! Arithmetic for scalar multiplication.
//!
//! The Ed25519 basepoint P has prime order
//!
//! l = 2^252 + 27742317777372353535851937790883648493.
//!
//! Thus a multiple `aP` of the basepoint (with a ∈ ℤ) depends only
//! on the value of `a (mod l)`, or equivalently, the image of `a` in
//! the quotient ℤ/lℤ.
//!
//! The `Scalar` struct represents an element in ℤ/lℤ.
//!
//! In contrast to `FieldElement`s, `Scalar`s are stored in
//! memory as bytes, allowing easy access to the bits of the `Scalar`
//! when multiplying a point by a scalar.  For efficient arithmetic
//! between two scalars, the `UnpackedScalar` struct (internally
//! either `Scalar32` or `Scalar64`) is stored as limbs.

use core::fmt::Debug;
use core::ops::Neg;
use core::ops::{Add, AddAssign};
use core::ops::{Sub, SubAssign};
use core::ops::{Mul, MulAssign};
use core::ops::{Index, IndexMut};
use core::cmp::{Eq, PartialEq};

#[cfg(feature = "std")]
use rand::Rng;

use digest::Digest;
use generic_array::typenum::U64;

use subtle::slices_equal;
use subtle::ConditionallyAssignable;
use subtle::Equal;

/// The `Scalar` struct represents an element in ℤ/lℤ, where
///
/// l = 2^252 + 27742317777372353535851937790883648493
///
/// is the order of the basepoint.  The `Scalar` is stored as bytes.
#[derive(Copy, Clone)]
pub struct Scalar(pub [u8; 32]);

impl Debug for Scalar {
    fn fmt(&self, f: &mut ::core::fmt::Formatter) -> ::core::fmt::Result {
        write!(f, "Scalar: {:?}", &self.0[..])
    }
}

impl Eq for Scalar {}
impl PartialEq for Scalar {
    /// Test equality between two `Scalar`s.
    ///
    /// # Warning
    ///
    /// This function is *not* guaranteed to be constant time and should only be
    /// used for debugging purposes.
    ///
    /// # Returns
    ///
    /// True if they are equal, and false otherwise.
    fn eq(&self, other: &Self) -> bool {
        slices_equal(&self.0, &other.0) == 1u8
    }
}

impl Equal for Scalar {
    /// Test equality between two `Scalar`s in constant time.
    ///
    /// # Returns
    ///
    /// `1u8` if they are equal, and `0u8` otherwise.
    fn ct_eq(&self, other: &Self) -> u8 {
        slices_equal(&self.0, &other.0)
    }
}

impl Index<usize> for Scalar {
    type Output = u8;

    fn index(&self, _index: usize) -> &u8 {
        &(self.0[_index])
    }
}

impl IndexMut<usize> for Scalar {
    fn index_mut(&mut self, _index: usize) -> &mut u8 {
        &mut (self.0[_index])
    }
}

impl<'b> MulAssign<&'b Scalar> for Scalar {
    fn mul_assign(&mut self, _rhs: &'b Scalar) {
        *self = Scalar::mul(self, _rhs)
    }
}

impl<'a, 'b> Mul<&'b Scalar> for &'a Scalar {
    type Output = Scalar;
    fn mul(self, _rhs: &'b Scalar) -> Scalar {
        Scalar::mul(self, _rhs)
    }
}

impl<'b> AddAssign<&'b Scalar> for Scalar {
    fn add_assign(&mut self, _rhs: &'b Scalar) {
        *self = Scalar::add(self, _rhs);
    }
}

impl<'a, 'b> Add<&'b Scalar> for &'a Scalar {
    type Output = Scalar;
    fn add(self, _rhs: &'b Scalar) -> Scalar {
        Scalar::add(self, _rhs)
    }
}

impl<'b> SubAssign<&'b Scalar> for Scalar {
    fn sub_assign(&mut self, _rhs: &'b Scalar) {
<<<<<<< HEAD
        // (l-1)*_rhs + self = self - _rhs
        *self = Scalar::multiply_add(&constants::BASEPOINT_ORDER_MINUS_1, _rhs, self);
=======
        *self = Scalar::sub(self, _rhs);
>>>>>>> 2345a3f2
    }
}

impl<'a, 'b> Sub<&'b Scalar> for &'a Scalar {
    type Output = Scalar;
    fn sub(self, _rhs: &'b Scalar) -> Scalar {
<<<<<<< HEAD
        // (l-1)*_rhs + self = self - _rhs
        Scalar::multiply_add(&constants::BASEPOINT_ORDER_MINUS_1, _rhs, self)
=======
        Scalar::sub(self, _rhs)
>>>>>>> 2345a3f2
    }
}

impl<'a> Neg for &'a Scalar {
    type Output = Scalar;
    fn neg(self) -> Scalar {
<<<<<<< HEAD
        self * &constants::BASEPOINT_ORDER_MINUS_1
=======
        Scalar::sub(&Scalar::zero(), self)
>>>>>>> 2345a3f2
    }
}

impl ConditionallyAssignable for Scalar {
    /// Conditionally assign another Scalar to this one.
    ///
    /// ```
    /// # extern crate curve25519_dalek;
    /// # extern crate subtle;
    /// # use curve25519_dalek::scalar::Scalar;
    /// # use subtle::ConditionallyAssignable;
    /// # fn main() {
    /// let a = Scalar([0,0,0,0,0,0,0,0,0,0,0,0,0,0,0,0,
    ///                 0,0,0,0,0,0,0,0,0,0,0,0,0,0,0,0]);
    /// let b = Scalar([1,1,1,1,1,1,1,1,1,1,1,1,1,1,1,1,
    ///                 1,1,1,1,1,1,1,1,1,1,1,1,1,1,1,1]);
    /// let mut t = a;
    /// t.conditional_assign(&b, 0u8);
    /// assert!(t[0] == a[0]);
    /// t.conditional_assign(&b, 1u8);
    /// assert!(t[0] == b[0]);
    /// # }
    /// ```
    ///
    /// # Preconditions
    ///
    /// * `choice` in {0,1}
    // XXX above test checks first byte because Scalar does not impl Eq
    fn conditional_assign(&mut self, other: &Scalar, choice: u8) {
        // if choice = 0u8, mask = (-0i8) as u8 = 00000000
        // if choice = 1u8, mask = (-1i8) as u8 = 11111111
        let mask = -(choice as i8) as u8;
        for i in 0..32 {
            self[i] ^= mask & (self[i] ^ other[i]);
        }
    }
}

#[cfg(feature = "serde")]
use serde::{self, Serialize, Deserialize, Serializer, Deserializer};
#[cfg(feature = "serde")]
use serde::de::Visitor;

#[cfg(feature = "serde")]
impl Serialize for Scalar {
    fn serialize<S>(&self, serializer: S) -> Result<S::Ok, S::Error>
        where S: Serializer
    {
        serializer.serialize_bytes(self.as_bytes())
    }
}

#[cfg(feature = "serde")]
impl<'de> Deserialize<'de> for Scalar {
    fn deserialize<D>(deserializer: D) -> Result<Self, D::Error>
        where D: Deserializer<'de>
    {
        struct ScalarVisitor;

        impl<'de> Visitor<'de> for ScalarVisitor {
            type Value = Scalar;

            fn expecting(&self, formatter: &mut ::core::fmt::Formatter) -> ::core::fmt::Result {
                formatter.write_str("a 32-byte scalar value")
            }

            fn visit_bytes<E>(self, v: &[u8]) -> Result<Scalar, E>
                where E: serde::de::Error
            {
                if v.len() == 32 {
                    // array_ref turns &[u8] into &[u8;32]
                    Ok(Scalar(*array_ref!(v, 0, 32)))
                } else {
                    Err(serde::de::Error::invalid_length(v.len(), &self))
                }
            }
        }

        deserializer.deserialize_bytes(ScalarVisitor)
    }
}

/// An `UnpackedScalar` represents an element of the field GF(l), optimized for speed.
#[cfg(feature="radix_51")]
type UnpackedScalar = Scalar64;
#[cfg(feature="radix_51")]
use scalar_64bit::*;

/// An `UnpackedScalar` represents an element of the field GF(l), optimized for speed.
#[cfg(not(feature="radix_51"))]
type UnpackedScalar = Scalar32;
#[cfg(not(feature="radix_51"))]
use scalar_32bit::*;

impl Scalar {
    /// Return a `Scalar` chosen uniformly at random using a user-provided RNG.
    ///
    /// # Inputs
    ///
    /// * `rng`: any RNG which implements the `rand::Rng` interface.
    ///
    /// # Returns
    ///
    /// A random scalar within ℤ/lℤ.
    #[cfg(feature = "std")]
    pub fn random<T: Rng>(rng: &mut T) -> Self {
        let mut scalar_bytes = [0u8; 64];
        rng.fill_bytes(&mut scalar_bytes);
        Scalar::reduce(&scalar_bytes)
    }

    /// Hash a slice of bytes into a scalar.
    ///
    /// Takes a type parameter `D`, which is any `Digest` producing 64
    /// bytes (512 bits) of output.
    ///
    /// Convenience wrapper around `from_hash`.
    ///
    /// # Example
    ///
    /// ```
    /// # extern crate curve25519_dalek;
    /// # use curve25519_dalek::scalar::Scalar;
    /// extern crate sha2;
    /// use sha2::Sha512;
    ///
    /// # // Need fn main() here in comment so the doctest compiles
    /// # // See https://doc.rust-lang.org/book/documentation.html#documentation-as-tests
    /// # fn main() {
    /// let msg = "To really appreciate architecture, you may even need to commit a murder";
    /// let s = Scalar::hash_from_bytes::<Sha512>(msg.as_bytes());
    /// # }
    /// ```
    ///
    pub fn hash_from_bytes<D>(input: &[u8]) -> Scalar
        where D: Digest<OutputSize = U64> + Default
    {
        let mut hash = D::default();
        hash.input(input);
        Scalar::from_hash(hash)
    }

    /// Construct a scalar from an existing `Digest` instance.
    ///
    /// Use this instead of `hash_from_bytes` if it is more convenient
    /// to stream data into the `Digest` than to pass a single byte
    /// slice.
    pub fn from_hash<D>(hash: D) -> Scalar
        where D: Digest<OutputSize = U64> + Default
    {
        // XXX this seems clumsy
        let mut output = [0u8; 64];
        output.copy_from_slice(hash.result().as_slice());
        Scalar::reduce(&output)
    }

    /// View this `Scalar` as a sequence of bytes.
    pub fn as_bytes(&self) -> &[u8; 32] {
        &self.0
    }

    /// Construct the additive identity
    pub fn zero() -> Self {
        Scalar([0u8; 32])
    }

    /// Construct the multiplicative identity
    pub fn one() -> Self {
        Scalar([ 1, 0, 0, 0, 0, 0, 0, 0, 0, 0, 0, 0, 0, 0, 0, 0,
                 0, 0, 0, 0, 0, 0, 0, 0, 0, 0, 0, 0, 0, 0, 0, 0 ])
    }

    /// Construct a scalar from the given `u64`.
    pub fn from_u64(x: u64) -> Scalar {
        let mut s = Scalar::zero();
        for i in 0..8 {
            s[i] = (x >> (i*8)) as u8;
        }
        s
    }

    /// Compute the multiplicative inverse of this scalar.
    pub fn invert(&self) -> Scalar {
        self.unpack().invert().pack()
    }

    /// Get the bits of the scalar.
    pub fn bits(&self) -> [i8; 256] {
        let mut bits = [0i8; 256];
        for i in 0..256 {
            // As i runs from 0..256, the bottom 3 bits index the bit,
            // while the upper bits index the byte.
            bits[i] = ((self.0[i>>3] >> (i&7)) & 1u8) as i8;
        }
        bits
    }

    /// Compute a width-5 "Non-Adjacent Form" of this scalar.
    ///
    /// A width-`w` NAF of a positive integer `k` is an expression
    /// `k = sum(k[i]*2^i for i in range(l))`, where each nonzero
    /// coefficient `k[i]` is odd and bounded by `|k[i]| < 2^(w-1)`,
    /// `k[l-1]` is nonzero, and at most one of any `w` consecutive
    /// coefficients is nonzero.  (Hankerson, Menezes, Vanstone; def 3.32).
    ///
    /// Intuitively, this is like a binary expansion, except that we
    /// allow some coefficients to grow up to `2^(w-1)` so that the
    /// nonzero coefficients are as sparse as possible.
    pub fn non_adjacent_form(&self) -> [i8; 256] {
        // Step 1: write out bits of the scalar
        let mut naf = self.bits();

        // Step 2: zero coefficients by carrying them upwards or downwards 
        'bits: for i in 0..256 {
            if naf[i] == 0 { continue 'bits; }
            'window: for b in 1..6 {
                if     i+b  >= 256  { break 'window; }
                if naf[i+b] == 0    { continue 'window; }
                let potential_carry = naf[i+b] << b;
                if  naf[i+b] + potential_carry <= 15 {
                    // Eliminate naf[i+b] by carrying its value onto naf[i]
                    naf[i] += potential_carry;
                    naf[i+b] = 0;
                } else if naf[i+b] - potential_carry >= -15 {
                    // Eliminate naf[i+b] by carrying its value upwards.
                    naf[i] -= potential_carry; // Subtract 2^(i+b)
                    'carry: for k in i+b..256 {
                        if naf[k] != 0 {
                            // Since naf[k] = 0 or 1 for k > i, naf[k] == 1.
                            naf[k] = 0; // Subtract 2^k
                        } else {
                            // By now we have subtracted 2^k = 
                            // 2^(i+b) + 2^(i+b) + 2^(i+b+1) + ... + 2^(k-1).
                            naf[k] = 1; // Add back 2^k.
                            break 'carry;
                        }
                    }
                }
            }
        }

        naf
    }

    /// Write this scalar in radix 16, with coefficients in `[-8,8)`,
    /// i.e., compute `a_i` such that
    ///
    ///    a = a_0 + a_1*16^1 + ... + a_63*16^63,
    ///
    /// with `-8 ≤ a_i < 8` for `0 ≤ i < 63` and `-8 ≤ a_63 ≤ 8`.
    ///
    /// Precondition: self[31] <= 127.  This is the case whenever
    /// `self` is reduced.
    pub fn to_radix_16(&self) -> [i8; 64] {
        debug_assert!(self[31] <= 127);
        let mut output = [0i8; 64];

        // Step 1: change radix.
        // Convert from radix 256 (bytes) to radix 16 (nibbles)
        #[inline(always)]
        fn bot_half(x: u8) -> u8 { (x >> 0) & 15 }
        #[inline(always)]
        fn top_half(x: u8) -> u8 { (x >> 4) & 15 }

        for i in 0..32 {
            output[2*i  ] = bot_half(self[i]) as i8;
            output[2*i+1] = top_half(self[i]) as i8;
        }
        // Precondition note: since self[31] <= 127, output[63] <= 7

        // Step 2: recenter coefficients from [0,16) to [-8,8)
        for i in 0..63 {
            let carry    = (output[i] + 8) >> 4;
            output[i  ] -= carry << 4;
            output[i+1] += carry;
        }
        // Precondition note: output[63] is not recentered.  It
        // increases by carry <= 1.  Thus output[63] <= 8.

        output
    }

    /// Unpack this `Scalar` to an `UnpackedScalar`
    pub fn unpack(&self) -> UnpackedScalar {
        UnpackedScalar::from_bytes(&self.0)
    }

    /// Compute `a + b` (mod l)
    pub fn add(a: &Scalar, b: &Scalar) -> Scalar {
        UnpackedScalar::add(&a.unpack(), &b.unpack()).pack()
    }

    /// Compute `a - b` (mod l).
    pub fn sub(a: &Scalar, b: &Scalar) -> Scalar {
        UnpackedScalar::sub(&a.unpack(), &b.unpack()).pack()
    }

    /// Compute `a * b` (mod l).
    pub fn mul(a: &Scalar, b: &Scalar) -> Scalar {
        UnpackedScalar::mul(&a.unpack(), &b.unpack()).pack()
    }

    /// Compute `(a * b) + c` (mod l).
    pub fn multiply_add(a: &Scalar, b: &Scalar, c: &Scalar) -> Scalar {
        UnpackedScalar::add(&UnpackedScalar::mul(&a.unpack(), &b.unpack()), &c.unpack()).pack()
    }

    /// Reduce a 512-bit little endian number mod l
    pub fn reduce(input: &[u8; 64]) -> Scalar {
        UnpackedScalar::from_bytes_wide(input).pack()
    }
}

impl UnpackedScalar {
    /// Pack the limbs of this `UnpackedScalar` into a `Scalar`.
    fn pack(&self) -> Scalar {
        Scalar(self.to_bytes())
    }

    /// Compute the multiplicative inverse of this scalar.
    pub fn invert(&self) -> UnpackedScalar {
        // This is a direct transliteration of the addition chain from
        // https://briansmith.org/ecc-inversion-addition-chains-01#curve25519_scalar_inversion
        // as it was published on 2017-09-03.

        let    _1 = self.to_montgomery();
        let   _10 = _1.montgomery_square();
        let  _100 = _10.montgomery_square();
        let   _11 = UnpackedScalar::montgomery_mul(&_10,     &_1);
        let  _101 = UnpackedScalar::montgomery_mul(&_10,    &_11);
        let  _111 = UnpackedScalar::montgomery_mul(&_10,   &_101);
        let _1001 = UnpackedScalar::montgomery_mul(&_10,   &_111);
        let _1011 = UnpackedScalar::montgomery_mul(&_10,  &_1001);
        let _1111 = UnpackedScalar::montgomery_mul(&_100, &_1011);

        // _10000
        let mut y = UnpackedScalar::montgomery_mul(&_1111, &_1);

        #[inline]
        fn square_multiply(y: &mut UnpackedScalar, squarings: usize, x: &UnpackedScalar) {
            for _ in 0..squarings {
                *y = y.montgomery_square();
            }
            *y = UnpackedScalar::montgomery_mul(y, x);
        }

        square_multiply(&mut y, 123 + 3, &_101);
        square_multiply(&mut y,   2 + 2, &_11);
        square_multiply(&mut y,   1 + 4, &_1111);
        square_multiply(&mut y,   1 + 4, &_1111);
        square_multiply(&mut y,       4, &_1001);
        square_multiply(&mut y,       2, &_11);
        square_multiply(&mut y,   1 + 4, &_1111);
        square_multiply(&mut y,   1 + 3, &_101);
        square_multiply(&mut y,   3 + 3, &_101);
        square_multiply(&mut y,       3, &_111);
        square_multiply(&mut y,   1 + 4, &_1111);
        square_multiply(&mut y,   2 + 3, &_111);
        square_multiply(&mut y,   2 + 2, &_11);
        square_multiply(&mut y,   1 + 4, &_1011);
        square_multiply(&mut y,   2 + 4, &_1011);
        square_multiply(&mut y,   6 + 4, &_1001);
        square_multiply(&mut y,   2 + 2, &_11);
        square_multiply(&mut y,   3 + 2, &_11);
        square_multiply(&mut y,   3 + 2, &_11);
        square_multiply(&mut y,   1 + 4, &_1001);
        square_multiply(&mut y,   1 + 3, &_111);
        square_multiply(&mut y,   2 + 4, &_1111);
        square_multiply(&mut y,   1 + 4, &_1011);
        square_multiply(&mut y,       3, &_101);
        square_multiply(&mut y,   2 + 4, &_1111);
        square_multiply(&mut y,       3, &_101);
        square_multiply(&mut y,   1 + 2, &_11);

        y.from_montgomery()
    }
}

#[cfg(test)]
mod test {
    use super::*;
    use constants;

    /// x = 2238329342913194256032495932344128051776374960164957527413114840482143558222
    pub static X: Scalar = Scalar(
        [0x4e, 0x5a, 0xb4, 0x34, 0x5d, 0x47, 0x08, 0x84,
         0x59, 0x13, 0xb4, 0x64, 0x1b, 0xc2, 0x7d, 0x52,
         0x52, 0xa5, 0x85, 0x10, 0x1b, 0xcc, 0x42, 0x44,
         0xd4, 0x49, 0xf4, 0xa8, 0x79, 0xd9, 0xf2, 0x04]);
    /// 1/x = 6859937278830797291664592131120606308688036382723378951768035303146619657244
    pub static XINV: Scalar = Scalar(
        [0x1c, 0xdc, 0x17, 0xfc, 0xe0, 0xe9, 0xa5, 0xbb,
         0xd9, 0x24, 0x7e, 0x56, 0xbb, 0x01, 0x63, 0x47,
         0xbb, 0xba, 0x31, 0xed, 0xd5, 0xa9, 0xbb, 0x96,
         0xd5, 0x0b, 0xcd, 0x7a, 0x3f, 0x96, 0x2a, 0x0f]);
    /// y = 2592331292931086675770238855846338635550719849568364935475441891787804997264
    pub static Y: Scalar = Scalar(
        [0x90, 0x76, 0x33, 0xfe, 0x1c, 0x4b, 0x66, 0xa4,
         0xa2, 0x8d, 0x2d, 0xd7, 0x67, 0x83, 0x86, 0xc3,
         0x53, 0xd0, 0xde, 0x54, 0x55, 0xd4, 0xfc, 0x9d,
         0xe8, 0xef, 0x7a, 0xc3, 0x1f, 0x35, 0xbb, 0x05]);
    /// z = 5033871415930814945849241457262266927579821285980625165479289807629491019013
    pub static Z: Scalar = Scalar(
        [0x05, 0x9d, 0x3e, 0x0b, 0x09, 0x26, 0x50, 0x3d,
         0xa3, 0x84, 0xa1, 0x3c, 0x92, 0x7a, 0xc2, 0x06,
         0x41, 0x98, 0xcf, 0x34, 0x3a, 0x24, 0xd5, 0xb7,
         0xeb, 0x33, 0x6a, 0x2d, 0xfc, 0x11, 0x21, 0x0b]);
    /// w = 3486911242272497535104403593250518247409663771668155364040899665266216860804
    static W: Scalar = Scalar(
        [0x84, 0xfc, 0xbc, 0x4f, 0x78, 0x12, 0xa0, 0x06,
         0xd7, 0x91, 0xd9, 0x7a, 0x3a, 0x27, 0xdd, 0x1e,
         0x21, 0x43, 0x45, 0xf7, 0xb1, 0xb9, 0x56, 0x7a,
         0x81, 0x30, 0x73, 0x44, 0x96, 0x85, 0xb5, 0x07]);

    /// x*y = 5690045403673944803228348699031245560686958845067437804563560795922180092780
    static X_TIMES_Y: Scalar = Scalar(
        [0x6c, 0x33, 0x74, 0xa1, 0x89, 0x4f, 0x62, 0x21,
         0x0a, 0xaa, 0x2f, 0xe1, 0x86, 0xa6, 0xf9, 0x2c,
         0xe0, 0xaa, 0x75, 0xc2, 0x77, 0x95, 0x81, 0xc2,
         0x95, 0xfc, 0x08, 0x17, 0x9a, 0x73, 0x94, 0x0c]);

    static A_SCALAR: Scalar = Scalar([
        0x1a, 0x0e, 0x97, 0x8a, 0x90, 0xf6, 0x62, 0x2d,
        0x37, 0x47, 0x02, 0x3f, 0x8a, 0xd8, 0x26, 0x4d,
        0xa7, 0x58, 0xaa, 0x1b, 0x88, 0xe0, 0x40, 0xd1,
        0x58, 0x9e, 0x7b, 0x7f, 0x23, 0x76, 0xef, 0x09]);

    static A_NAF: [i8; 256] =
        [0,13,0,0,0,0,0,0,0,7,0,0,0,0,0,0,-9,0,0,0,0,-11,0,0,0,0,3,0,0,0,0,1,
         0,0,0,0,9,0,0,0,0,-5,0,0,0,0,0,0,3,0,0,0,0,11,0,0,0,0,11,0,0,0,0,0,
         -9,0,0,0,0,0,-3,0,0,0,0,9,0,0,0,0,0,1,0,0,0,0,0,0,-1,0,0,0,0,0,9,0,
         0,0,0,-15,0,0,0,0,-7,0,0,0,0,-9,0,0,0,0,0,5,0,0,0,0,13,0,0,0,0,0,-3,0,
         0,0,0,-11,0,0,0,0,-7,0,0,0,0,-13,0,0,0,0,11,0,0,0,0,-9,0,0,0,0,0,1,0,0,
         0,0,0,-15,0,0,0,0,1,0,0,0,0,7,0,0,0,0,0,0,0,0,5,0,0,0,0,0,13,0,0,0,
         0,0,0,11,0,0,0,0,0,15,0,0,0,0,0,-9,0,0,0,0,0,0,0,-1,0,0,0,0,0,0,0,7,
         0,0,0,0,0,-15,0,0,0,0,0,15,0,0,0,0,15,0,0,0,0,15,0,0,0,0,0,1,0,0,0,0];

    #[test]
    fn fuzzer_testcase_reduction() {
        // LE bytes of 24519928653854221733733552434404946937899825954937634815
        let a_bytes = [255, 255, 255, 255, 255, 255, 255, 255, 255, 255, 255, 255, 255, 255, 255, 255, 255, 255, 255, 255, 255, 255, 255, 0, 0, 0, 0, 0, 0, 0, 0, 0];
        // LE bytes of 4975441334397345751130612518500927154628011511324180036903450236863266160640
        let b_bytes = [0, 0, 0, 0, 0, 0, 0, 0, 0, 0, 0, 0, 0, 0, 0, 0, 0, 0, 0, 0, 0, 0, 0, 255, 210, 210, 210, 255, 255, 255, 255, 10];
        // LE bytes of 6432735165214683820902750800207468552549813371247423777071615116673864412038
        let c_bytes = [134, 171, 119, 216, 180, 128, 178, 62, 171, 132, 32, 62, 34, 119, 104, 193, 47, 215, 181, 250, 14, 207, 172, 93, 75, 207, 211, 103, 144, 204, 56, 14];

        let a = Scalar(a_bytes);
        let b = Scalar(b_bytes);
        let c = Scalar(c_bytes);

        let mut tmp = [0u8; 64];

        // also_a = (a mod l)
        tmp[0..32].copy_from_slice(&a_bytes[..]);
        let also_a = Scalar::reduce(&tmp);

        // also_b = (b mod l)
        tmp[0..32].copy_from_slice(&b_bytes[..]);
        let also_b = Scalar::reduce(&tmp);

        let expected_c = &a * &b;
        let also_expected_c = &also_a * &also_b;

        assert_eq!(c, expected_c);
        assert_eq!(c, also_expected_c);
    }

    #[test]
    fn non_adjacent_form() {
        let naf = A_SCALAR.non_adjacent_form();
        for i in 0..256 {
            assert_eq!(naf[i], A_NAF[i]);
        }
    }

    #[test]
    fn from_unsigned() {
        let val = 0xdeadbeefdeadbeef;
        let s = Scalar::from_u64(val);
        assert_eq!(s[7], 0xde);
        assert_eq!(s[6], 0xad);
        assert_eq!(s[5], 0xbe);
        assert_eq!(s[4], 0xef);
        assert_eq!(s[3], 0xde);
        assert_eq!(s[2], 0xad);
        assert_eq!(s[1], 0xbe);
        assert_eq!(s[0], 0xef);
    }

    #[test]
    fn scalar_multiply_by_one() {
        let one = Scalar::one();
        let zero = Scalar::zero();
        let test_scalar = Scalar::multiply_add(&X, &one, &zero);
        for i in 0..32 {
            assert!(test_scalar[i] == X[i]);
        }
    }

    #[test]
    fn impl_add() {
        let mut two = Scalar::zero(); two[0] = 2;
        let two = two;
        let one = Scalar::one();
        let should_be_two = &one + &one;
        assert_eq!(should_be_two, two);
    }

    #[test]
    fn impl_sub() {
        let should_be_one = &constants::BASEPOINT_ORDER - &constants::BASEPOINT_ORDER_MINUS_1;
        assert_eq!(should_be_one, Scalar::one());
    }

    #[allow(non_snake_case)]
    #[test]
    fn impl_mul() {
        let should_be_X_times_Y = &X * &Y;
        assert_eq!(should_be_X_times_Y, X_TIMES_Y);
    }

    #[test]
    fn scalar_multiply_add() {
        let test_scalar = Scalar::multiply_add(&X, &Y, &Z);
        for i in 0..32 {
            assert!(test_scalar[i] == W[i]);
        }
    }

    #[test]
    fn square() {
        let expected = Scalar::multiply_add(&X, &X, &Scalar::zero());
        let actual = X.unpack().square().pack();
        for i in 0..32 {
            assert!(expected[i] == actual[i]);
        }
    }

    #[test]
    fn scalar_reduce() {
        let mut bignum = [0u8; 64];
        // set bignum = x + 2^256x
        for i in 0..32 {
            bignum[   i] = X[i];
            bignum[32+i] = X[i];
        }
        // 3958878930004874126169954872055634648693766179881526445624823978500314864344
        // = x + 2^256x (mod l)
        let reduced = Scalar([216, 154, 179, 139, 210, 121,   2,  71,
                               69,  99, 158, 216,  23, 173,  63, 100,
                              204,   0,  91,  50, 219, 153,  57, 249,
                               28,  82,  31, 197, 100, 165, 192,   8]);
        let test_red = Scalar::reduce(&bignum);
        for i in 0..32 {
            assert!(test_red[i] == reduced[i]);
        }
    }

    #[allow(non_snake_case)]
    #[test]
    fn invert() {
        let inv_X = X.invert();
        assert_eq!(inv_X, XINV);
        let should_be_one = &inv_X * &X;
        assert_eq!(should_be_one, Scalar::one());
    }

    // Negating a scalar twice should result in the original scalar.
    #[allow(non_snake_case)]
    #[test]
    fn neg_twice_is_identity() {
        let negative_X = -&X;
        let should_be_X = -&negative_X;

        assert_eq!(should_be_X, X);
    }

    #[test]
    fn to_bytes_from_bytes_roundtrips() {
        let unpacked = X.unpack();
        let bytes = unpacked.to_bytes();
        let should_be_unpacked = UnpackedScalar::from_bytes(&bytes);

        assert_eq!(should_be_unpacked.0, unpacked.0);
    }


    #[test]
    fn montgomery_reduce_matches_reduce() {
        let mut bignum = [0u8; 64];

        // set bignum = x + 2^256x
        for i in 0..32 {
            bignum[   i] = X[i];
            bignum[32+i] = X[i];
        }
        // x + 2^256x (mod l)
        //         = 3958878930004874126169954872055634648693766179881526445624823978500314864344
        let expected = Scalar([216, 154, 179, 139, 210, 121,   2,  71,
                                69,  99, 158, 216,  23, 173,  63, 100,
                               204,   0,  91,  50, 219, 153,  57, 249,
                                28,  82,  31, 197, 100, 165, 192,   8]);
        let reduced = Scalar::reduce(&bignum);

        // The reduced scalar should match the expected
        assert_eq!(reduced.0, expected.0);

        //  (x + 2^256x) * R
        let interim = UnpackedScalar::mul_internal(&UnpackedScalar::from_bytes_wide(&bignum),
                                                   &constants::R);
        // ((x + 2^256x) * R) / R  (mod l)
        let montgomery_reduced = UnpackedScalar::montgomery_reduce(&interim);

        // The Montgomery reduced scalar should match the reduced one, as well as the expected
        assert_eq!(montgomery_reduced.0, reduced.unpack().0);
        assert_eq!(montgomery_reduced.0, expected.unpack().0)
    }

    #[cfg(feature = "serde")]
    use serde_cbor;

    #[test]
    #[cfg(feature = "serde")]
    fn serde_cbor_scalar_roundtrip() {
        let output = serde_cbor::to_vec(&X).unwrap();
        let parsed: Scalar = serde_cbor::from_slice(&output).unwrap();
        assert_eq!(parsed, X);
    }
}

#[cfg(all(test, feature = "bench"))]
mod bench {
    use rand::OsRng;
    use test::Bencher;

    use super::*;
    use super::test::{X};

    #[bench]
    fn scalar_random(b: &mut Bencher) {
        let mut csprng: OsRng = OsRng::new().unwrap();

        b.iter(|| Scalar::random(&mut csprng));
    }

    #[bench]
    fn invert(b: &mut Bencher) {
        let x = X.unpack();
        b.iter(|| x.invert());
    }
}<|MERGE_RESOLUTION|>--- conflicted
+++ resolved
@@ -130,35 +130,21 @@
 
 impl<'b> SubAssign<&'b Scalar> for Scalar {
     fn sub_assign(&mut self, _rhs: &'b Scalar) {
-<<<<<<< HEAD
-        // (l-1)*_rhs + self = self - _rhs
-        *self = Scalar::multiply_add(&constants::BASEPOINT_ORDER_MINUS_1, _rhs, self);
-=======
         *self = Scalar::sub(self, _rhs);
->>>>>>> 2345a3f2
     }
 }
 
 impl<'a, 'b> Sub<&'b Scalar> for &'a Scalar {
     type Output = Scalar;
     fn sub(self, _rhs: &'b Scalar) -> Scalar {
-<<<<<<< HEAD
-        // (l-1)*_rhs + self = self - _rhs
-        Scalar::multiply_add(&constants::BASEPOINT_ORDER_MINUS_1, _rhs, self)
-=======
         Scalar::sub(self, _rhs)
->>>>>>> 2345a3f2
     }
 }
 
 impl<'a> Neg for &'a Scalar {
     type Output = Scalar;
     fn neg(self) -> Scalar {
-<<<<<<< HEAD
-        self * &constants::BASEPOINT_ORDER_MINUS_1
-=======
         Scalar::sub(&Scalar::zero(), self)
->>>>>>> 2345a3f2
     }
 }
 
