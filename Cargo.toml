[package]
name = "curve25519-dalek"
# Before incrementing:
# - update CHANGELOG
# - update html_root_url
# - update README if required by semver
# - if README was updated, also update module documentation in src/lib.rs
version = "4.0.0-pre.2"
edition = "2021"
authors = ["Isis Lovecruft <isis@patternsinthevoid.net>",
           "Henry de Valence <hdevalence@hdevalence.ca>"]
readme = "README.md"
license = "BSD-3-Clause"
repository = "https://github.com/dalek-cryptography/curve25519-dalek"
homepage = "https://github.com/dalek-cryptography/curve25519-dalek"
documentation = "https://docs.rs/curve25519-dalek"
categories = ["cryptography", "no-std"]
keywords = ["cryptography", "crypto", "ristretto", "curve25519", "ristretto255"]
description = "A pure-Rust implementation of group operations on ristretto255 and Curve25519"
exclude = [
    "**/.gitignore",
    ".gitignore",
    ".travis.yml",
]

[package.metadata.docs.rs]
rustdoc-args = ["--html-in-header", "docs/assets/rustdoc-include-katex-header.html", "--cfg", "docsrs"]
features = ["serde", "simd_backend", "rand_core", "digest"]

[badges]
travis-ci = { repository = "dalek-cryptography/curve25519-dalek", branch = "master"}

[dev-dependencies]
sha2 = { version = "0.10", default-features = false }
bincode = "1"
criterion = { version = "0.4.0", features = ["html_reports"] }
hex = "0.4.2"
rand = "0.8"
rand_core = { version = "0.6", default-features = false, features = ["getrandom"] }

[[bench]]
name = "dalek_benchmarks"
harness = false
required-features = ["rand_core"]

[dependencies]
cfg-if = "1"
rand_core = { version = "0.6", default-features = false, optional = true }
digest = { version = "0.10", default-features = false, optional = true }
subtle = { version = "^2.2.1", default-features = false }
serde = { version = "1.0", default-features = false, optional = true, features = ["derive"] }
# The original packed_simd package was orphaned, see
# https://github.com/rust-lang/packed_simd/issues/303#issuecomment-701361161
packed_simd = { version = "0.3.4", package = "packed_simd_2", features = ["into_bits"], optional = true }
zeroize = { version = "1", default-features = false }
fiat-crypto = { version = "0.1.6", optional = true}

[features]
<<<<<<< HEAD
default = ["std"]
std = ["alloc", "subtle/std", "rand_core/std"]
=======
nightly = ["subtle/nightly"]
default = ["alloc"]
>>>>>>> 1013560f
alloc = ["zeroize/alloc"]

# fiat-crypto backend with formally-verified field arithmetic
fiat_backend = ["fiat-crypto"]
# The SIMD backend uses parallel formulas, using either AVX2 or AVX512-IFMA.
simd_backend = ["packed_simd"]<|MERGE_RESOLUTION|>--- conflicted
+++ resolved
@@ -56,13 +56,7 @@
 fiat-crypto = { version = "0.1.6", optional = true}
 
 [features]
-<<<<<<< HEAD
-default = ["std"]
-std = ["alloc", "subtle/std", "rand_core/std"]
-=======
-nightly = ["subtle/nightly"]
 default = ["alloc"]
->>>>>>> 1013560f
 alloc = ["zeroize/alloc"]
 
 # fiat-crypto backend with formally-verified field arithmetic
