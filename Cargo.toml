[package]
name = "ed25519-dalek"
version = "0.6.0"
authors = ["Isis Lovecruft <isis@patternsinthevoid.net>"]
readme = "README.md"
license = "BSD-3-Clause"
repository = "https://github.com/dalek-cryptography/ed25519-dalek"
homepage = "https://dalek.rs"
documentation = "https://docs.rs/ed25519-dalek"
keywords = ["cryptography", "ed25519", "curve25519", "signature", "ECC"]
categories = ["cryptography", "no-std"]
description = "Fast and efficient ed25519 EdDSA key generations, signing, and verification in pure Rust."
exclude = [ ".gitignore", "TESTVECTORS", "res/*" ]

[badges]
travis-ci = { repository = "isislovecruft/ed25519-dalek", branch = "master"}

[dependencies.curve25519-dalek]
version = "0.14"
default-features = false

[dependencies.subtle]
version = "0.5"
default-features = false

[dependencies.rand]
optional = true
<<<<<<< HEAD
version = "0.4"

[dependencies.digest]
version = "0.6"
=======
version = "^0.4"

[dependencies.digest]
version = "^0.7"
>>>>>>> fff5dedd

[dependencies.generic-array]
# same version that digest depends on
version = "0.9"

[dependencies.serde]
version = "^1.0"
optional = true

[dependencies.sha2]
<<<<<<< HEAD
version = "0.6"
=======
version = "^0.7"
>>>>>>> fff5dedd
optional = true

[dependencies.failure]
version = "^0.1.1"
default-features = false

[dev-dependencies]
<<<<<<< HEAD
hex = "0.3"
sha2 = "0.6"
=======
hex = "^0.3"
sha2 = "^0.7"
>>>>>>> fff5dedd
bincode = "^0.9"

[features]
default = ["std"]
std = ["rand", "curve25519-dalek/std", "failure/std"]
bench = []
nightly = ["curve25519-dalek/nightly"]
asm = ["sha2/asm"]
<|MERGE_RESOLUTION|>--- conflicted
+++ resolved
@@ -25,17 +25,10 @@
 
 [dependencies.rand]
 optional = true
-<<<<<<< HEAD
 version = "0.4"
 
 [dependencies.digest]
-version = "0.6"
-=======
-version = "^0.4"
-
-[dependencies.digest]
 version = "^0.7"
->>>>>>> fff5dedd
 
 [dependencies.generic-array]
 # same version that digest depends on
@@ -46,11 +39,7 @@
 optional = true
 
 [dependencies.sha2]
-<<<<<<< HEAD
-version = "0.6"
-=======
 version = "^0.7"
->>>>>>> fff5dedd
 optional = true
 
 [dependencies.failure]
@@ -58,13 +47,8 @@
 default-features = false
 
 [dev-dependencies]
-<<<<<<< HEAD
-hex = "0.3"
-sha2 = "0.6"
-=======
 hex = "^0.3"
 sha2 = "^0.7"
->>>>>>> fff5dedd
 bincode = "^0.9"
 
 [features]
